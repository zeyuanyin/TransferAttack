--- conflicted
+++ resolved
@@ -10,13 +10,8 @@
     parser = argparse.ArgumentParser(description='Generating transferable adversaria examples')
     parser.add_argument('-e', '--eval', action='store_true', help='attack/evluation')
     parser.add_argument('--attack', default='lifgsm', type=str, help='the attack algorithm',
-<<<<<<< HEAD
-                        choices=['fgsm', 'ifgsm', 'mifgsm', 'nifgsm', 'pifgsm', 'vmifgsm', 'vnifgsm', 'emifgsm', 'ifgssm', 'vaifgsm', 'aifgtm', 'rap', 'gifgsm', 'pcifgsm', 'iefgsm', 'dta', 'gra', 'pgn',
+                        choices=['fgsm', 'ifgsm', 'mifgsm', 'nifgsm', 'pifgsm', 'vmifgsm', 'vnifgsm', 'emifgsm', 'ifgssm', 'vaifgsm', 'aifgtm', 'rap', 'gifgsm', 'pcifgsm', 'iefgsm', 'dta', 'gra', 'pgn', 'smifgrm',
                                 'dim', 'tim', 'sim', 'admix', 'dem', 'ssm', 'maskblock', 'sia', 'stm', 'bsr',
-=======
-                        choices=['fgsm', 'ifgsm', 'mifgsm', 'nifgsm', 'pifgsm', 'vmifgsm', 'vnifgsm', 'emifgsm', 'ifgssm', 'vaifgsm', 'aifgtm', 'rap', 'pcifgsm', 'iefgsm', 'dta', 'gra', 'pgn', 'smifgrm',
-                                'dim', 'tim', 'sim', 'admix', 'dem', 'ssm', 'sia', 'stm', 'bsr',
->>>>>>> 1e50a67c
                                 'tap', 'ila', 'fia', 'yaila', 'trap', 'naa', 'rpa', 'taig', 'fmaa', 'ilpd',
                                 'sgm', 'dsm', 'mta', 'mup', 'bpa', 'dhf', 'pna_patchout', 'sapr', 'tgr'
                         ])
